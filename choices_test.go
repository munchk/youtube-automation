--- conflicted
+++ resolved
@@ -1874,23 +1874,15 @@
 		{
 			name:         "Sponsored Video in non-Started phase",
 			video:        Video{Name: "SponsorVid", Sponsorship: Sponsorship{Amount: "100"}},
-<<<<<<< HEAD
-			expectStyled: true, // Should be yellow
-=======
 			phase:        videosPhasePublished, // Not 'Started'
 			expectStyled: true,                 // Orange for sponsored
->>>>>>> 76ba84f6
 			expectedStr:  "SponsorVid (S)",
 		},
 		{
 			name:         "Sponsored Video with Date in non-Started phase",
 			video:        Video{Name: "SponsorDate", Date: "2024-02-02T11:00", Sponsorship: Sponsorship{Amount: "50"}},
-<<<<<<< HEAD
-			expectStyled: true, // Should be yellow
-=======
 			phase:        videosPhasePublished, // Not 'Started'
 			expectStyled: true,                 // Orange for sponsored
->>>>>>> 76ba84f6
 			expectedStr:  "SponsorDate (2024-02-02T11:00) (S)",
 		},
 		{
@@ -1901,18 +1893,11 @@
 			expectedStr:  "BlockedVid (Reason)",
 		},
 		{
-<<<<<<< HEAD
-			name:         "Sponsored but Blocked Video",
-			video:        Video{Name: "SponsorBlock", Sponsorship: Sponsorship{Amount: "200", Blocked: "Late"}},
-			expectStyled: false, // Blocked takes precedence, no yellow, no (S)
-			expectedStr:  "SponsorBlock (Late)",
-=======
 			name:         "Sponsored but Blocked Video (should not be orange or cyan)",
 			video:        Video{Name: "SponsorBlock", Sponsorship: Sponsorship{Amount: "100", Blocked: "DMCA"}},
 			phase:        videosPhaseStarted,
 			expectStyled: false, // Blocked style takes precedence
 			expectedStr:  "SponsorBlock (DMCA)",
->>>>>>> 76ba84f6
 		},
 		{
 			name:         "AMA Video (should append AMA)",
@@ -1937,18 +1922,6 @@
 			expectedStr:  fmt.Sprintf("FutureVid (%s)", testNow.AddDate(0, 3, 1).Format("2006-01-02T15:04")),
 		},
 		{
-<<<<<<< HEAD
-			name:         "Sponsored AMA Video",
-			video:        Video{Name: "SponsorAMA", Category: "ama", Sponsorship: Sponsorship{Amount: "100"}},
-			expectStyled: true, // Should be yellow
-			expectedStr:  "SponsorAMA (S) (AMA)",
-		},
-		{
-			name:         "Sponsored AMA Video with Date",
-			video:        Video{Name: "SponsorAMADate", Date: "2024-03-03T12:00", Category: "ama", Sponsorship: Sponsorship{Amount: "50"}},
-			expectStyled: true, // Should be yellow
-			expectedStr:  "SponsorAMADate (2024-03-03T12:00) (S) (AMA)",
-=======
 			name: "Not Far Future Video (exactly 3 months) in Started Phase (no cyan style)",
 			// Date is exactly 3 months from testNow
 			video:        Video{Name: "EdgeFuture", Date: testNow.AddDate(0, 3, 0).Format("2006-01-02T15:04")},
@@ -1976,20 +1949,13 @@
 			phase:        videosPhaseStarted,
 			expectStyled: false,
 			expectedStr:  "NoDateVid",
->>>>>>> 76ba84f6
 		},
 	}
 
 	for _, tt := range tests {
 		t.Run(tt.name, func(t *testing.T) {
-<<<<<<< HEAD
-			// Pass a neutral phase (e.g., videosPhasePublished) for existing test cases,
-			// as they are not designed to test the farFutureStyle specific to videosPhaseStarted.
-			actual := c.getVideoTitleForDisplay(tt.video, videosPhasePublished)
-=======
 			// Pass the fixed testNow as the referenceTime
 			actualRendered := c.getVideoTitleForDisplay(tt.video, tt.phase, testNow)
->>>>>>> 76ba84f6
 
 			// Basic check for expected substring (the core name)
 			if !strings.Contains(actualRendered, tt.video.Name) {
